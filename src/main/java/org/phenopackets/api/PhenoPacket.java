--- conflicted
+++ resolved
@@ -1,22 +1,11 @@
 package org.phenopackets.api;
-
-<<<<<<< HEAD
-import com.fasterxml.jackson.annotation.JsonCreator;
-import com.fasterxml.jackson.annotation.JsonProperty;
-import com.fasterxml.jackson.databind.annotation.JsonDeserialize;
-import com.google.common.collect.ImmutableList;
 
 import ioinformarics.oss.jackson.module.jsonld.annotation.JsonldId;
 import ioinformarics.oss.jackson.module.jsonld.annotation.JsonldProperty;
 
-=======
-import ioinformarics.oss.jackson.module.jsonld.annotation.JsonldId;
-import ioinformarics.oss.jackson.module.jsonld.annotation.JsonldProperty;
-
 import java.util.ArrayList;
 import java.util.List;
 
->>>>>>> e490f171
 import org.phenopackets.api.model.association.DiseaseOccurrenceAssociation;
 import org.phenopackets.api.model.association.EnvironmentAssociation;
 import org.phenopackets.api.model.association.PhenotypeAssociation;
@@ -76,28 +65,10 @@
         organisms = ImmutableList.copyOf(builder.organisms);
         diseases = ImmutableList.copyOf(builder.diseases);
 
-<<<<<<< HEAD
-        phenotypeAssociations = nullIfEmptyOrImmutableList(builder.phenotypeAssociations);
-        diseaseOccurrenceAssociations = nullIfEmptyOrImmutableList(builder.diseaseOccurrenceAssociations);
-        environmentAssociations = nullIfEmptyOrImmutableList(builder.environmentAssociations);
-        variantAssociations = nullIfEmptyOrImmutableList(builder.variantAssociations);
-    }
-
-    /**
-     * Returns a null if the given list is empty or an immutable copy if not. This is used to cut down on the verbosity
-     * of the yaml/json output which is set to ignore nulls. Lets hope this doesn't devolve into a nullguardfest down
-     * the line.
-     *
-     * @param list
-     * @return
-     */
-    private ImmutableList nullIfEmptyOrImmutableList(List list) {
-        return list.isEmpty() ? null : ImmutableList.copyOf(list);
-=======
         phenotypeAssociations = ImmutableList.copyOf(builder.phenotypeAssociations);
         diseaseOccurrenceAssociations = ImmutableList.copyOf(builder.diseaseOccurrenceAssociations);
         environmentAssociations = ImmutableList.copyOf(builder.environmentAssociations);
->>>>>>> e490f171
+        variantAssociations = ImmutableList.copyOf(builder.variantAssociations);
     }
 
     /**
@@ -164,6 +135,7 @@
         return environmentAssociations;
     }
 
+    @JsonInclude(Include.NON_EMPTY)
     public List<VariantAssociation> getVariantAssociations() {
 		return variantAssociations;
 	}
