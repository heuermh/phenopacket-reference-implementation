package org.phenopackets.api.model.condition;

import com.fasterxml.jackson.annotation.JsonProperty;
import com.fasterxml.jackson.annotation.JsonPropertyDescription;
import ioinformarics.oss.jackson.module.jsonld.annotation.JsonldProperty;
import org.phenopackets.api.model.environment.Environment;
import org.phenopackets.api.model.ontology.ClassInstance;

import java.util.Objects;

/**
 * An abstract class that encompasses both {@link DiseaseOccurrence}s and {@link Phenotype}s
 *
 * @author cjm
 */
public abstract class Condition extends ClassInstance {
<<<<<<< HEAD
	
	@JsonProperty("has_location")
	@JsonPropertyDescription("the location in an organism or cell in which the phenotype manifests")
	@JsonldProperty("http://purl.obolibrary.org/obo/BFO_0000066")
	private OrganismalSite hasLocation;
	
	@JsonProperty("onset")
	@JsonPropertyDescription("the time region in which the condition is first manifest")
	private TemporalRegion timeOfOnset;

	@JsonProperty("offset")
	@JsonPropertyDescription("the time region in which the condition ceases to manifest")
	private TemporalRegion timeOfFinishing;
	
	@JsonProperty("severity")
	@JsonPropertyDescription("the degree to which the phenotype is manifest, related to the concept of expressivity, see http://www.ncbi.nlm.nih.gov/books/NBK22090/")
	private ConditionSeverity severity;
	
	@JsonProperty("environment")
	@JsonPropertyDescription("the environment in which the phenotype is expressed")
	private Environment environment;

	public Condition(Builder builder) {
		super(builder);
		this.timeOfOnset = builder.timeOfOnset;
		this.timeOfFinishing = builder.timeOfFinishing;
	}

	public Condition() {
		// TODO Auto-generated constructor stub
	}

	/**
	 * @return the timeOfOnset
	 */
	public TemporalRegion getTimeOfOnset() {
		return timeOfOnset;
	}

	/**
	 * @param timeOfOnset the timeOfOnset to set
	 */
	public void setTimeOfOnset(TemporalRegion timeOfOnset) {
		this.timeOfOnset = timeOfOnset;
	}

	/**
	 * @return the timeOfFinishing
	 */
	public TemporalRegion getTimeOfFinishing() {
		return timeOfFinishing;
	}

	/**
	 * @param timeOfFinishing the timeOfFinishing to set
	 */
	public void setTimeOfFinishing(TemporalRegion timeOfFinishing) {
		this.timeOfFinishing = timeOfFinishing;
	}
	
	
	
	/**
	 * @return the hasLocation
	 */
	public OrganismalSite getHasLocation() {
		return hasLocation;
	}

	/**
	 * @param hasLocation the hasLocation to set
	 */
	public void setHasLocation(OrganismalSite hasLocation) {
		this.hasLocation = hasLocation;
	}



	/**
	 * @return the severity
	 */
	public ConditionSeverity getSeverity() {
		return severity;
	}

	/**
	 * @param severity the severity to set
	 */
	public void setSeverity(ConditionSeverity severity) {
		this.severity = severity;
	}

	/**
	 * @return the environment
	 */
	public Environment getEnvironment() {
		return environment;
	}

	/**
	 * @param environment the environment to set
	 */
	public void setEnvironment(Environment environment) {
		this.environment = environment;
	}



	public abstract static class Builder extends ClassInstance.Builder {
		protected TemporalRegion timeOfOnset;
		protected TemporalRegion timeOfFinishing;
		
		
	}

	@Override
	public boolean equals(Object o) {
		if (this == o) return true;
		if (o == null || getClass() != o.getClass()) return false;
		Condition condition = (Condition) o;
		return Objects.equals(hasLocation, condition.hasLocation) &&
				Objects.equals(timeOfOnset, condition.timeOfOnset) &&
				Objects.equals(timeOfFinishing, condition.timeOfFinishing) &&
				Objects.equals(severity, condition.severity);
	}

	@Override
	public int hashCode() {
		return Objects.hash(hasLocation, timeOfOnset, timeOfFinishing, severity);
	}

	@Override
	public String toString() {
		return "Condition{" +
				"hasLocation=" + hasLocation +
				", timeOfOnset=" + timeOfOnset +
				", timeOfFinishing=" + timeOfFinishing +
				", severity=" + severity +
				'}';
	}
=======

    @JsonProperty("has_location")
    @JsonPropertyDescription("the location in an organism or cell in which the phenotype manifests")
    @JsonldProperty("http://purl.obolibrary.org/obo/BFO_0000066")
    private OrganismalSite hasLocation;

    @JsonProperty("onset")
    @JsonPropertyDescription("the time region in which the condition is first manifest")
    private TemporalRegion timeOfOnset;

    @JsonProperty("offset")
    @JsonPropertyDescription("the time region in which the condition ceases to manifest")
    private TemporalRegion timeOfFinishing;

    @JsonProperty("severity")
    @JsonPropertyDescription("the degree to which the phenotype is manifest, related to the concept of expressivity, see http://www.ncbi.nlm.nih.gov/books/NBK22090/")
    private ConditionSeverity severity;

    @JsonProperty("environment")
    @JsonPropertyDescription("the environment in which the phenotype is expressed")
    private Environment environment;

    public Condition(Builder builder) {
        super(builder);
        this.timeOfOnset = builder.timeOfOnset;
        this.timeOfFinishing = builder.timeOfFinishing;
    }

    public Condition() {
        // TODO Auto-generated constructor stub
    }

    /**
     * @return the timeOfOnset
     */
    public TemporalRegion getTimeOfOnset() {
        return timeOfOnset;
    }

    /**
     * @param timeOfOnset the timeOfOnset to set
     */
    public void setTimeOfOnset(TemporalRegion timeOfOnset) {
        this.timeOfOnset = timeOfOnset;
    }

    /**
     * @return the timeOfFinishing
     */
    public TemporalRegion getTimeOfFinishing() {
        return timeOfFinishing;
    }

    /**
     * @param timeOfFinishing the timeOfFinishing to set
     */
    public void setTimeOfFinishing(TemporalRegion timeOfFinishing) {
        this.timeOfFinishing = timeOfFinishing;
    }


    /**
     * @return the hasLocation
     */
    public OrganismalSite getHasLocation() {
        return hasLocation;
    }

    /**
     * @param hasLocation the hasLocation to set
     */
    public void setHasLocation(OrganismalSite hasLocation) {
        this.hasLocation = hasLocation;
    }


    public abstract static class Builder extends ClassInstance.Builder {
        protected TemporalRegion timeOfOnset;
        protected TemporalRegion timeOfFinishing;


    }

    @Override
    public boolean equals(Object o) {
        if (this == o) return true;
        if (o == null || getClass() != o.getClass()) return false;
        Condition condition = (Condition) o;
        return Objects.equals(hasLocation, condition.hasLocation) &&
                Objects.equals(timeOfOnset, condition.timeOfOnset) &&
                Objects.equals(timeOfFinishing, condition.timeOfFinishing) &&
                Objects.equals(severity, condition.severity);
    }

    @Override
    public int hashCode() {
        return Objects.hash(hasLocation, timeOfOnset, timeOfFinishing, severity);
    }

    @Override
    public String toString() {
        return "Condition{" +
                "hasLocation=" + hasLocation +
                ", timeOfOnset=" + timeOfOnset +
                ", timeOfFinishing=" + timeOfFinishing +
                ", severity=" + severity +
                '}';
    }
>>>>>>> b1ce98a7
}<|MERGE_RESOLUTION|>--- conflicted
+++ resolved
@@ -14,148 +14,6 @@
  * @author cjm
  */
 public abstract class Condition extends ClassInstance {
-<<<<<<< HEAD
-	
-	@JsonProperty("has_location")
-	@JsonPropertyDescription("the location in an organism or cell in which the phenotype manifests")
-	@JsonldProperty("http://purl.obolibrary.org/obo/BFO_0000066")
-	private OrganismalSite hasLocation;
-	
-	@JsonProperty("onset")
-	@JsonPropertyDescription("the time region in which the condition is first manifest")
-	private TemporalRegion timeOfOnset;
-
-	@JsonProperty("offset")
-	@JsonPropertyDescription("the time region in which the condition ceases to manifest")
-	private TemporalRegion timeOfFinishing;
-	
-	@JsonProperty("severity")
-	@JsonPropertyDescription("the degree to which the phenotype is manifest, related to the concept of expressivity, see http://www.ncbi.nlm.nih.gov/books/NBK22090/")
-	private ConditionSeverity severity;
-	
-	@JsonProperty("environment")
-	@JsonPropertyDescription("the environment in which the phenotype is expressed")
-	private Environment environment;
-
-	public Condition(Builder builder) {
-		super(builder);
-		this.timeOfOnset = builder.timeOfOnset;
-		this.timeOfFinishing = builder.timeOfFinishing;
-	}
-
-	public Condition() {
-		// TODO Auto-generated constructor stub
-	}
-
-	/**
-	 * @return the timeOfOnset
-	 */
-	public TemporalRegion getTimeOfOnset() {
-		return timeOfOnset;
-	}
-
-	/**
-	 * @param timeOfOnset the timeOfOnset to set
-	 */
-	public void setTimeOfOnset(TemporalRegion timeOfOnset) {
-		this.timeOfOnset = timeOfOnset;
-	}
-
-	/**
-	 * @return the timeOfFinishing
-	 */
-	public TemporalRegion getTimeOfFinishing() {
-		return timeOfFinishing;
-	}
-
-	/**
-	 * @param timeOfFinishing the timeOfFinishing to set
-	 */
-	public void setTimeOfFinishing(TemporalRegion timeOfFinishing) {
-		this.timeOfFinishing = timeOfFinishing;
-	}
-	
-	
-	
-	/**
-	 * @return the hasLocation
-	 */
-	public OrganismalSite getHasLocation() {
-		return hasLocation;
-	}
-
-	/**
-	 * @param hasLocation the hasLocation to set
-	 */
-	public void setHasLocation(OrganismalSite hasLocation) {
-		this.hasLocation = hasLocation;
-	}
-
-
-
-	/**
-	 * @return the severity
-	 */
-	public ConditionSeverity getSeverity() {
-		return severity;
-	}
-
-	/**
-	 * @param severity the severity to set
-	 */
-	public void setSeverity(ConditionSeverity severity) {
-		this.severity = severity;
-	}
-
-	/**
-	 * @return the environment
-	 */
-	public Environment getEnvironment() {
-		return environment;
-	}
-
-	/**
-	 * @param environment the environment to set
-	 */
-	public void setEnvironment(Environment environment) {
-		this.environment = environment;
-	}
-
-
-
-	public abstract static class Builder extends ClassInstance.Builder {
-		protected TemporalRegion timeOfOnset;
-		protected TemporalRegion timeOfFinishing;
-		
-		
-	}
-
-	@Override
-	public boolean equals(Object o) {
-		if (this == o) return true;
-		if (o == null || getClass() != o.getClass()) return false;
-		Condition condition = (Condition) o;
-		return Objects.equals(hasLocation, condition.hasLocation) &&
-				Objects.equals(timeOfOnset, condition.timeOfOnset) &&
-				Objects.equals(timeOfFinishing, condition.timeOfFinishing) &&
-				Objects.equals(severity, condition.severity);
-	}
-
-	@Override
-	public int hashCode() {
-		return Objects.hash(hasLocation, timeOfOnset, timeOfFinishing, severity);
-	}
-
-	@Override
-	public String toString() {
-		return "Condition{" +
-				"hasLocation=" + hasLocation +
-				", timeOfOnset=" + timeOfOnset +
-				", timeOfFinishing=" + timeOfFinishing +
-				", severity=" + severity +
-				'}';
-	}
-=======
 
     @JsonProperty("has_location")
     @JsonPropertyDescription("the location in an organism or cell in which the phenotype manifests")
@@ -224,7 +82,37 @@
         return hasLocation;
     }
 
-    /**
+	/**
+	 * @return the severity
+	 */
+	public ConditionSeverity getSeverity() {
+		return severity;
+	}
+
+	/**
+	 * @param severity the severity to set
+	 */
+	public void setSeverity(ConditionSeverity severity) {
+		this.severity = severity;
+	}
+
+	/**
+	 * @return the environment
+	 */
+	public Environment getEnvironment() {
+		return environment;
+	}
+
+	/**
+	 * @param environment the environment to set
+	 */
+	public void setEnvironment(Environment environment) {
+		this.environment = environment;
+	}
+
+
+
+	/**
      * @param hasLocation the hasLocation to set
      */
     public void setHasLocation(OrganismalSite hasLocation) {
@@ -264,5 +152,4 @@
                 ", severity=" + severity +
                 '}';
     }
->>>>>>> b1ce98a7
 }